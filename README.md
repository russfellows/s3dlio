# How to Guide

## S3 Rust Library and CLI
<<<<<<< HEAD
This guide shows how to use the Rust library, which supports both a compiled command line interface executable called ```s3-cli``` and Python library, compiled into a wheel file. Using this wheel, the Python library may be installed, imported via  `import dlio_s3_rust as s3` and used by Python programs.
=======
This guide shows how to use the Rust library, which supports both a compiled command line interface executable called `s3Rust-cli` and Python library, compiled into a wheel file. Using this wheel, the Python library may be installed, imported via  `import s3dlio as s3` and used by Python programs.
>>>>>>> 31eff577

### Purpose
The purpose of this library is to enable testing of S3 storage via both a cli and a Python library.  The intention is to create hooks to DLIO, so that it may access S3 storage during its testing.  The five primary operations for S3 are included: Get, Put, List, Delete, and Create-Bucket.  Note that bucket creation currently occurs only as part of a Put operation.  

For ease of testing, both the cli and library may be built into a container as well.  The Rust source code is removed from this container in order to reduce its size.  

### Plan for Publishing
In the near future, the Python library `s3dlio` will be published on PyPi for distribution.  The compiled Rust executable and Python wheel files are already published on GitHub and are availble under the release section of this project.  

# How to Build
In order to build this project, you can build the code and libraries and use them directly. 

### Prerequisites 
1. Rust, see [https://www.rust-lang.org/tools/install] How to Install Rust
2. The `maturin` command, which may be installed with pip, uv or some other tools
3. The `patchelf` executable, best installed with system packages, such as `sudo apt-get install patchelf` or similar 

## Building Executables and Libraries
To build the code, there is a two step process:
1. First build the Rust code and library. Use `cargo build --release` , which of course presumes you have Rust installed
2. Next, build the Python library, using maturin.  Command is: `maturin build --release --features extension-module`

## Installing Python Library
To install the python library you would use a `pip install --force-reinstall ./path/to/my/manylinux.whl` using the path of the .whl file just created
For testing purposes you can build and run the code on most Linux systems, including both the Rust cli and the python library.  For ease of use, a container may be used as well.  

## Container
A container image may be built from the source code in this repository.  Also, examining the Dockerfile may help users better understand how to build the code outside of a container by examining the steps in the Dockerfile.  
The container will contain the executable, along with a python library.  This allows you to run either the Rust cli, or a python program that uses the Python library.
### Building / Pulling
Either docker or podman may be used to create the image, typically with a `podman build -t xxx .` where xxx is the name you want to use for your container image. For those that want to simply pull and run a pre-built container, a relatively recent image may be found on quay.io.  However, the version on quay may be older than that available by building from the source code in this repository.  

***Note:** A possibly OLD container is here:  https://quay.io/repository/russfellows-sig65/dealio_s3_rust*

In order to pull the container using docker, you may execute the following:
```
docker pull quay.io/russfellows-sig65/s3dlio
```

### Running Container
Here is an example of starting a container using podman, and listing the contents of the containers /app directory.  
***Note:** It is VERY important to use the "--net=host" or similar command when starting, since using S3 necessitates network connectivity to S3 storage.*

```
eval@loki-node3:~/real-dealio2$ podman run --net=host --rm -it dealio_s3-rust 
root@loki-node3:/app# ls
README.md  dlio_s3_test3.py  target  test_all_dlio_s3.py
root@loki-node3:/app# which python
/app/.venv/bin/python
root@loki-node3:/app# python --version
Python 3.12.8
```

# S3 Access
This library and CLI currently support accessing S3 via http without TLS, and S3 with TLS via https for both official, and self signed certificates.  There is NO option to connect via TLS and ignore certificate errors.  There are several reasons for this, the two biggest ones being:
1) It is VERY difficult to do this with the current Rust crates and AWS S3 SDK
2) It is VERY dangerous, and strongly discouraged

## Important S3 Environment Info
Setting up the environment variables and information necessary to access S3 can be somewhat tricky.  This code supports the use of variables read in from a ```.env``` file, OR environment variables.  Note that the examples here have sample .env files.  The values included from a private test environment, thus the ACCESS_KEY and SECRET_KEY values are not a concern.  Again, these may be set as environment variables if desired, but probably easier to set them in the .env file, which is read in by default.

***Note:** The following values are required:*
```
AWS_ACCESS_KEY_ID=some-id
AWS_SECRET_ACCESS_KEY=my-secret
AWS_ENDPOINT_URL=https://dns-name-or-ipaddr:port-number
AWS_REGION=region-if-needed
```
***Note:** The following value is OPTIONAL, but **REQUIRED** if using a self signed certificate with TLS access to S3:*
```
AWS_CA_BUNDLE_PATH=/a/path/to-myfile.pem
```

Here are the contents of the sample .env file:
```
eval@loki-node3:~/real-dealio2$ cat .env
AWS_ACCESS_KEY_ID=BG0XPVXISBP41DCXOQR8
AWS_SECRET_ACCESS_KEY=kGSmlMHBl0ohc/nYRtGbBx4KCfpdPN1/fLbtjUyX
AWS_ENDPOINT_URL=http://10.9.0.21
AWS_REGION=us-east-1
S3_BUCKET=my-bucket2
```

# Python
The intention of this entire library is to provide a Python library for interacting with S3.  The Rust CLI provides a way to check the underlying functions without worrying about constructing a Python program, or syntax errors.  Because it is pure Rust, it also more accurately displays the potential performance that may be attained.  However, using the Python library is the intention.  In the "docs" subdirectory, there is a quick overview of the Python API, written by a chat agent.  For those who prefer examples, there is a sample Python script to test the APIs, shown below.

## Running a Python Test
Note: The following example shows running the `test_new_dlio_s3.py` Python script, after changing the number of objects to 500, by editing the file.  The default number of objects to use for testing is only 5 objects.  In order to display more accurate performance values, the following example shows running the test with `NUM_OBJECTS = 500` setting.

```
root@loki-node3:/app# uv run test_new_dlio_s3.py 
=== Sync LIST ===
Found 999 objects under s3://my-bucket2/my-data2/ in 0.02s

=== Sync PUT ===
Uploaded 500 objects (10000.00 MiB) in 3.34s -> 149.66 ops/s, 2993.14 MiB/s

=== Sync GET Many ===
Fetched 500 objects (10000.00 MiB) in 7.50s -> 66.67 ops/s, 1333.49 MiB/s

=== Sync GET Many Stats ===
Stats: 500 objects, 10485760000 bytes (10000.00 MiB) in 2.21s -> 226.25 ops/s, 4524.91 MiB/s

=== Sync DELETE ===
Deleted test objects in 0.37s

=== Async LIST ===
Found 999 objects under s3://my-bucket2/my-data2/ in 0.02s

=== Async PUT ===
Uploaded 500 objects (10000.00 MiB) in 3.10s -> 161.18 ops/s, 3223.68 MiB/s

=== Async GET Many ===
Fetched 500 objects (10000.00 MiB) in 7.64s -> 65.41 ops/s, 1308.29 MiB/s

=== Async GET Many Stats ===
Stats: 500 objects, 10485760000 bytes (10000.00 MiB) in 2.41s -> 207.79 ops/s, 4155.79 MiB/s

=== Async DELETE ===
Deleted test objects in 0.36s
root@loki-node3:/app# 
```

# Using the Rust CLI
If you built this project locally, outside a container, you will have to install the executable, or provide the path to its location, which by default is in the "./target/release" directory.
<<<<<<< HEAD
If running in the container, the Rust executable is in your path.  A  ```which s3-cli``` shows its location:

```
root@loki-node3:/app# which s3-cli
/usr/local/bin/s3-cli
=======
If running in the container, the Rust executable is in your path.  A  ```which s3dlio-cli``` shows its location:

```
root@loki-node3:/app# which s3dlio-cli
/usr/local/bin/s3Rust-cli
>>>>>>> 31eff577
```

Running the command without any arguments shows the usage:

```
<<<<<<< HEAD
root@loki-node3:/app# s3-cli                           
Usage: s3-cli <COMMAND>
=======
root@loki-node3:/app# s3dlio-cli                          
Usage: s3Rust-cli <COMMAND>
>>>>>>> 31eff577

Commands:
  list    List keys that start with the given prefix
  get     Download one or many objects
  delete  Delete one object or every object that matches the prefix
  put     Upload one or more objects concurrently, uses ObjectType format filled with random data
  upload    Upload local files (PUT, but from disk not RAM)
  download  Download object(s) → directory
  help    Print this message or the help of the given subcommand(s)

Options:
<<<<<<< HEAD
root@loki-node3:/app# s3-cli                           
Usage: s3-cli <COMMAND>
=======
root@loki-node3:/app# s3dlio-cli                           
Usage: s3Rust-cli <COMMAND>
>>>>>>> 31eff577

Commands:
  list    List keys that start with the given prefix
  get     Download one or many objects
  delete  Delete one object or every object that matches the prefix
  put     Upload one or more objects concurrently, uses ObjectType format filled with random data
  upload    Upload local files (PUT, but from disk not RAM)
  download  Download object(s) → directory
  help    Print this message or the help of the given subcommand(s)

Options:
  -v, --verbose...  Increase log verbosity: -v = Info, -vv = Debug
  -h, --help     Print help
  -V, --version  Print version
root@loki-node3:/app#
```

### Example --help for subcommand

First is an example of getting help for the `get` subcommand:

```
root@loki-node3:/app# s3-cli get --help 
Download one or many objects

Usage: s3-cli get [OPTIONS] <URI>

Arguments:
  <URI>  S3 URI – can be a full key or a prefix ending with `/`

Options:
  -j, --jobs <JOBS>  Maximum concurrent GET requests [default: 64]
  -h, --help         Print help


```
Next is an example of help for the `put` subcommand:

```
<<<<<<< HEAD
root@loki-node3:/app# s3-cli put --help
Upload one or more objects concurrently, uses ObjectType format filled with random data

Usage: s3-cli put [OPTIONS] <URI_PREFIX>
=======
root@loki-node3:/app# s3dlio-cli put --help
Upload one or more objects concurrently, uses ObjectType format filled with random data

Usage: s3dlio-cli put [OPTIONS] <URI_PREFIX>
>>>>>>> 31eff577

Arguments:
  <URI_PREFIX>  S3 URI prefix (e.g. s3://bucket/prefix)

Options:
  -c, --create-bucket              Optionally create the bucket if it does not exist
  -j, --jobs <JOBS>                Maximum concurrent uploads (jobs), but is modified to be min(jobs, num) [default: 32]
  -n, --num <NUM>                  Number of objects to create and upload [default: 1]
  -o, --object-type <OBJECT_TYPE>  What kind of object to generate: [default: RAW] [possible values: NPZ, TFRECORD, HDF5, RAW]
  -s, --size <SIZE>                Object size in bytes (default 20 MB) [default: 20971520]
  -t, --template <TEMPLATE>        Template for object names. Use '{}' as a placeholder [default: object_{}_of_{}.dat]
  -h, --help                       Print help
```



### Additional CLI Examples
<<<<<<< HEAD
Here are several examples of running the ```s3-cli``` command:

```
root@loki-node3:/app# s3-cli list s3://my-bucket4/
=======
Here are several examples of running the `s3dlio-cli` command:

```
root@loki-node3:/app# s3dlio-cli list s3://my-bucket4/
>>>>>>> 31eff577
...
/russ-test3-989.obj
/russ-test3-99.obj
/russ-test3-990.obj
/russ-test3-991.obj
/russ-test3-992.obj
/russ-test3-993.obj
/russ-test3-994.obj
/russ-test3-995.obj
/russ-test3-996.obj
/russ-test3-997.obj
/russ-test3-998.obj
/russ-test3-999.obj

Total objects: 1200
```
#### Example Delete command and List
```
<<<<<<< HEAD
root@loki-node3:/app# s3-cli delete s3://my-bucket4/
Deleting 1200 objects…
Done.
root@loki-node3:/app# s3-cli list s3://my-bucket4/
=======
root@loki-node3:/app# s3dlio-cli delete s3://my-bucket4/
Deleting 1200 objects…
Done.
root@loki-node3:/app# s3dlio-cli list s3://my-bucket4/
>>>>>>> 31eff577

Total objects: 0
```
#### Example put and then delete to cleanup
Note: This use of put only uses a single set of braces `{}` , and will thus each object will have only the object number, and not the total number in the name:
```
<<<<<<< HEAD
root@loki-node3:/app# s3-cli put -c -n 1200 -t russ-test3-{}.obj s3://my-bucket4/
Uploaded 1200 objects (total 25165824000 bytes) in 7.607254643s (157.74 objects/s, 3154.88 MB/s)

root@loki-node3:/app# 
root@loki-node3:/app# s3-cli get -j 32 s3://my-bucket4/
Fetching 1200 objects with 32 jobs…
downloaded 24000.00 MB in 4.345053775s (5523.52 MB/s)

root@loki-node3:/app# s3-cli delete s3://my-bucket4/
=======
root@loki-node3:/app# s3dlio-cli put -c -n 1200 -t russ-test3-{}.obj s3://my-bucket4/
Uploaded 1200 objects (total 25165824000 bytes) in 7.607254643s (157.74 objects/s, 3154.88 MB/s)

root@loki-node3:/app# 
root@loki-node3:/app# s3dlio-cli get -j 32 s3://my-bucket4/
Fetching 1200 objects with 32 jobs…
downloaded 24000.00 MB in 4.345053775s (5523.52 MB/s)

root@loki-node3:/app# s3dlio-cli delete s3://my-bucket4/
>>>>>>> 31eff577
Deleting 1200 objects…
Done.
root@loki-node3:/app#
```<|MERGE_RESOLUTION|>--- conflicted
+++ resolved
@@ -1,11 +1,7 @@
 # How to Guide
 
 ## S3 Rust Library and CLI
-<<<<<<< HEAD
 This guide shows how to use the Rust library, which supports both a compiled command line interface executable called ```s3-cli``` and Python library, compiled into a wheel file. Using this wheel, the Python library may be installed, imported via  `import dlio_s3_rust as s3` and used by Python programs.
-=======
-This guide shows how to use the Rust library, which supports both a compiled command line interface executable called `s3Rust-cli` and Python library, compiled into a wheel file. Using this wheel, the Python library may be installed, imported via  `import s3dlio as s3` and used by Python programs.
->>>>>>> 31eff577
 
 ### Purpose
 The purpose of this library is to enable testing of S3 storage via both a cli and a Python library.  The intention is to create hooks to DLIO, so that it may access S3 storage during its testing.  The five primary operations for S3 are included: Get, Put, List, Delete, and Create-Bucket.  Note that bucket creation currently occurs only as part of a Put operation.  
@@ -131,31 +127,18 @@
 
 # Using the Rust CLI
 If you built this project locally, outside a container, you will have to install the executable, or provide the path to its location, which by default is in the "./target/release" directory.
-<<<<<<< HEAD
 If running in the container, the Rust executable is in your path.  A  ```which s3-cli``` shows its location:
 
 ```
 root@loki-node3:/app# which s3-cli
 /usr/local/bin/s3-cli
-=======
-If running in the container, the Rust executable is in your path.  A  ```which s3dlio-cli``` shows its location:
-
-```
-root@loki-node3:/app# which s3dlio-cli
-/usr/local/bin/s3Rust-cli
->>>>>>> 31eff577
 ```
 
 Running the command without any arguments shows the usage:
 
 ```
-<<<<<<< HEAD
 root@loki-node3:/app# s3-cli                           
 Usage: s3-cli <COMMAND>
-=======
-root@loki-node3:/app# s3dlio-cli                          
-Usage: s3Rust-cli <COMMAND>
->>>>>>> 31eff577
 
 Commands:
   list    List keys that start with the given prefix
@@ -167,24 +150,6 @@
   help    Print this message or the help of the given subcommand(s)
 
 Options:
-<<<<<<< HEAD
-root@loki-node3:/app# s3-cli                           
-Usage: s3-cli <COMMAND>
-=======
-root@loki-node3:/app# s3dlio-cli                           
-Usage: s3Rust-cli <COMMAND>
->>>>>>> 31eff577
-
-Commands:
-  list    List keys that start with the given prefix
-  get     Download one or many objects
-  delete  Delete one object or every object that matches the prefix
-  put     Upload one or more objects concurrently, uses ObjectType format filled with random data
-  upload    Upload local files (PUT, but from disk not RAM)
-  download  Download object(s) → directory
-  help    Print this message or the help of the given subcommand(s)
-
-Options:
   -v, --verbose...  Increase log verbosity: -v = Info, -vv = Debug
   -h, --help     Print help
   -V, --version  Print version
@@ -213,17 +178,10 @@
 Next is an example of help for the `put` subcommand:
 
 ```
-<<<<<<< HEAD
 root@loki-node3:/app# s3-cli put --help
 Upload one or more objects concurrently, uses ObjectType format filled with random data
 
 Usage: s3-cli put [OPTIONS] <URI_PREFIX>
-=======
-root@loki-node3:/app# s3dlio-cli put --help
-Upload one or more objects concurrently, uses ObjectType format filled with random data
-
-Usage: s3dlio-cli put [OPTIONS] <URI_PREFIX>
->>>>>>> 31eff577
 
 Arguments:
   <URI_PREFIX>  S3 URI prefix (e.g. s3://bucket/prefix)
@@ -241,17 +199,10 @@
 
 
 ### Additional CLI Examples
-<<<<<<< HEAD
 Here are several examples of running the ```s3-cli``` command:
 
 ```
 root@loki-node3:/app# s3-cli list s3://my-bucket4/
-=======
-Here are several examples of running the `s3dlio-cli` command:
-
-```
-root@loki-node3:/app# s3dlio-cli list s3://my-bucket4/
->>>>>>> 31eff577
 ...
 /russ-test3-989.obj
 /russ-test3-99.obj
@@ -270,24 +221,16 @@
 ```
 #### Example Delete command and List
 ```
-<<<<<<< HEAD
 root@loki-node3:/app# s3-cli delete s3://my-bucket4/
 Deleting 1200 objects…
 Done.
 root@loki-node3:/app# s3-cli list s3://my-bucket4/
-=======
-root@loki-node3:/app# s3dlio-cli delete s3://my-bucket4/
-Deleting 1200 objects…
-Done.
-root@loki-node3:/app# s3dlio-cli list s3://my-bucket4/
->>>>>>> 31eff577
 
 Total objects: 0
 ```
 #### Example put and then delete to cleanup
 Note: This use of put only uses a single set of braces `{}` , and will thus each object will have only the object number, and not the total number in the name:
 ```
-<<<<<<< HEAD
 root@loki-node3:/app# s3-cli put -c -n 1200 -t russ-test3-{}.obj s3://my-bucket4/
 Uploaded 1200 objects (total 25165824000 bytes) in 7.607254643s (157.74 objects/s, 3154.88 MB/s)
 
@@ -297,17 +240,7 @@
 downloaded 24000.00 MB in 4.345053775s (5523.52 MB/s)
 
 root@loki-node3:/app# s3-cli delete s3://my-bucket4/
-=======
-root@loki-node3:/app# s3dlio-cli put -c -n 1200 -t russ-test3-{}.obj s3://my-bucket4/
-Uploaded 1200 objects (total 25165824000 bytes) in 7.607254643s (157.74 objects/s, 3154.88 MB/s)
-
-root@loki-node3:/app# 
-root@loki-node3:/app# s3dlio-cli get -j 32 s3://my-bucket4/
-Fetching 1200 objects with 32 jobs…
-downloaded 24000.00 MB in 4.345053775s (5523.52 MB/s)
-
-root@loki-node3:/app# s3dlio-cli delete s3://my-bucket4/
->>>>>>> 31eff577
+
 Deleting 1200 objects…
 Done.
 root@loki-node3:/app#
