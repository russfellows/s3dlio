//
// Copyright, 2025.  Signal65 / Futurum Group.
// 
//! CLI supporting `list`, `get`, `delete`, `put`, and `putmany`.
//!
//! Examples:
//! ```bash
//! s3Rust-cli list        s3://bucket/prefix/
//! s3Rust-cli get         s3://bucket/key.npz           # single
//! s3Rust-cli get         s3://bucket/prefix/ -j 128    # many
//! s3Rust-cli delete      s3://bucket/prefix/           # delete all under prefix
//! s3Rust-cli put         s3://bucket/key               # put one or more object
//! s3Rust-cli upload      local-file s3://bucket/key    # upload one or more objects
//! s3Rust-cli download    s3://bucket/key local-file    # download  one or more object
//! s3Rust-cli put         s3://bucket/key               # put one or more object
//! ```

use anyhow::{bail, Context, Result};
use clap::{ArgAction, Parser, Subcommand};
use std::io::{self, Write};
use std::path::PathBuf;
use std::time::Instant;
use log::LevelFilter;

// Import shared functions from the crate.
use s3dlio::{
    delete_objects, get_object_uri, get_objects_parallel, list_objects, parse_s3_uri,
    put_objects_with_random_data_and_type, DEFAULT_OBJECT_SIZE, ObjectType,
};

use s3dlio::s3_copy::{upload_files, download_objects};

#[derive(Parser)]
#[command(author, version, about)]
struct Cli {
<<<<<<< HEAD
    /// Turn on verbose (info‑level) logging New, counts the number of v's
=======
    // New, counts the number of v's
>>>>>>> 29854113
    #[arg(short = 'v', 
        long, 
        action = ArgAction::Count,
        help = "Increase log verbosity: -v = Info, -vv = Debug",
    )]
    verbose: u8,

    #[command(subcommand)]
    cmd: Command,
}


#[derive(Subcommand)]
enum Command {
    /// List keys that start with the given prefix.
    List {
        /// S3 URI (e.g. s3://bucket/prefix/)
        uri: String,
    },
    /// Delete one object or every object that matches the prefix.
    Delete {
        /// S3 URI (single key or prefix ending with `/`).
        uri: String,

        /// Batch size (number of parallel delete calls).
        #[arg(short = 'j', long = "jobs", default_value_t = 1000)]
        jobs: usize,
    },
    /// Download one or many objects concurrently.
    Get {
        /// S3 URI – can be a full key or a prefix ending with `/`.
        uri: String,
        
        /// Maximum concurrent GET requests.
        #[arg(short = 'j', long = "jobs", default_value_t = 64)]
        jobs: usize,
    },
    /// Upload one or more objects concurrently, uses ObjectType format filled with random data.
    Put {
        /// S3 URI prefix (e.g. s3://bucket/prefix)
        uri_prefix: String,

        /// Optionally create the bucket if it does not exist.
        #[arg(short = 'c', long = "create-bucket", action)]
        create_bucket_flag: bool,

        /// Deduplication factor (integer ≥1). 1 => fully unique.
        #[arg(short = 'd', long = "dedup", default_value_t = 1)]
        dedup_f: usize,
       
        /// Maximum concurrent uploads (jobs), but is modified to be min(jobs, num).
        #[arg(short = 'j', long = "jobs", default_value_t = 32)]
        jobs: usize,

        /// Number of objects to create and upload.
        #[arg(short = 'n', long = "num", default_value_t = 1)]
        num: usize,

        /// Specify Type of object to generate: 
        #[arg( short = 'o', long = "object-type", value_enum, ignore_case = true, default_value_t = ObjectType::Raw)] // Without value_parser [] values are case insensitive
        object_type: ObjectType,

        /// Object size in bytes (default 20 MB).
        #[arg(short = 's', long = "size", default_value_t = DEFAULT_OBJECT_SIZE)]
        size: usize,

        /// Template for names. Use '{}' for replacement, first '{}' is object number, 2nd is total count.
        #[arg(short = 't', long = "template", default_value = "object_{}_of_{}.dat")]
        template: String,

        /// Compression factor (integer ≥1). 1 => fully random.
        #[arg(short = 'x', long = "compress", default_value_t = 1)]
        compress_f: usize,
    },
    /// Upload local files (supports glob patterns) to S3, concurrently to jobs
    Upload {
        /// One or more local files or glob patterns ('*' and '?')
        #[arg(required = true)]
        files: Vec<PathBuf>,
        /// S3 prefix **ending with '/'**
        dest: String,
        /// Maximum parallel uploads
        #[arg(short = 'j', long = "jobs", default_value_t = 32)]
        jobs: usize,
        /// Create the bucket if it doesn’t exist
        #[arg(short = 'c', long = "create-bucket")]
        create_bucket: bool,
    },
    /// Download object(s) to named directory (uses globbing pattern match)
    Download {
        /// S3 URI – can be a full key or prefix/glob with '*' or '?'.
        src: String,
        /// Local directory to write into
        dest_dir: PathBuf,
        /// Maximum parallel downloads
        #[arg(short = 'j', long = "jobs", default_value_t = 64)]
        jobs: usize,
    },
}


/// Main CLI function
fn main() -> Result<()> {
    // Loads any variables from .env file that are not already set
    dotenvy::dotenv().ok();

    // Optionally, pre-check required AWS variables.
    if std::env::var("AWS_ACCESS_KEY_ID").is_err() || std::env::var("AWS_SECRET_ACCESS_KEY").is_err() {
        eprintln!("Error: Missing required environment variables. Please set AWS_ACCESS_KEY_ID and AWS_SECRET_ACCESS_KEY (and optionally AWS_REGION) either in your environment or in a .env file.");
        std::process::exit(1);
    }


    let cli = Cli::parse();

    // 1️⃣  Set up logging early – once per process.
    /*
    if cli.verbose {
        env_logger::Builder::from_default_env()
            //.filter_level(LevelFilter::Debug)   // Shows Error, Warn, Info and Debug levels 
            .filter_level(LevelFilter::Info)   // Shows Error, Warn and Info levels 
            .init();
    } else {
        env_logger::Builder::from_default_env()
            .filter_level(LevelFilter::Warn)   // Shows Error and Warn levels 
            .init();
    }
    */
    // Initialise logging once, based on how many `-v` flags were given:
    let level = match cli.verbose {
        0 => LevelFilter::Warn,   // no -v
        1 => LevelFilter::Info,   // -v
        _ => LevelFilter::Debug,  // -vv or more
    };
    env_logger::Builder::from_default_env()
        .filter_level(level)
        .init();


    match cli.cmd {
        Command::List { uri } => list_cmd(&uri),

        Command::Get { uri, jobs } => get_cmd(&uri, jobs),

        Command::Delete { uri, jobs } => delete_cmd(&uri, jobs),

        Command::Upload { files, dest, jobs, create_bucket } => {
            upload_files(&dest, &files, jobs, create_bucket)
        }

        Command::Download { src, dest_dir, jobs } => {
            download_objects(&src, &dest_dir, jobs)
        }

        Command::Put { uri_prefix, create_bucket_flag, num, template, jobs, size, object_type, dedup_f, compress_f } => {
            let (bucket, _prefix) = parse_s3_uri(&uri_prefix)?;
            if create_bucket_flag {
                if let Err(e) = s3dlio::s3_utils::create_bucket(&bucket) {
                    eprintln!("Warning: failed to create bucket {}: {}", bucket, e);
                }
            }
            
            put_many_cmd(&uri_prefix, num, &template, jobs, size, object_type, dedup_f, compress_f)

        }
    }
}


/// List command: supports glob matching on keys (after the last '/').
fn list_cmd(uri: &str) -> Result<()> {
    let (bucket, key_pattern) = parse_s3_uri(uri)?;

    let (effective_prefix, glob_pattern) = if let Some(pos) = key_pattern.rfind('/') {
        (&key_pattern[..=pos], &key_pattern[pos+1..])
    } else {
        ("", key_pattern.as_str())
    };

    let mut keys = list_objects(&bucket, effective_prefix)?;

    if glob_pattern.contains('*') {
         let regex_pattern = format!("^{}$", regex::escape(glob_pattern).replace("\\*", ".*"));
         let re = regex::Regex::new(&regex_pattern)
             .with_context(|| "Invalid regex pattern generated from glob")?;
         keys = keys.into_iter()
             .filter(|k| {
                 let basename = k.rsplit('/').next().unwrap_or(k);
                 re.is_match(basename)
             })
             .collect();
    }

    let stdout = io::stdout();
    let mut out = stdout.lock();
    for key in &keys {
        if let Err(e) = writeln!(out, "{}", key) {
            if e.kind() == io::ErrorKind::BrokenPipe {
                return Ok(());
            } else {
                return Err(e.into());
            }
        }
    }
    writeln!(out, "\nTotal objects: {}", keys.len())?;
    Ok(())
}


/// Get command: supports glob matching on keys (after the last '/').
fn get_cmd(uri: &str, jobs: usize) -> Result<()> {
    let (bucket, key_or_prefix) = parse_s3_uri(uri)?;

    if key_or_prefix.contains('*') {
        let (effective_prefix, glob_pattern) = if let Some(pos) = key_or_prefix.rfind('/') {
            (&key_or_prefix[..=pos], &key_or_prefix[pos+1..])
        } else {
            ("", key_or_prefix.as_str())
        };
        let mut keys = list_objects(&bucket, effective_prefix)?;
        if glob_pattern.contains('*') {
            let regex_pattern = format!("^{}$", regex::escape(glob_pattern).replace("\\*", ".*"));
            let re = regex::Regex::new(&regex_pattern)
                .with_context(|| "Invalid regex pattern generated from glob")?;
            keys = keys.into_iter()
                .filter(|k| {
                    let basename = k.rsplit('/').next().unwrap_or(k);
                    re.is_match(basename)
                })
                .collect();
        }
        if keys.is_empty() {
            bail!("No objects match pattern '{}' in bucket '{}'", key_or_prefix, bucket);
        }
        let uris: Vec<String> = keys.into_iter().map(|k| format!("s3://{}/{}", bucket, k)).collect();
        eprintln!("Fetching {} objects with {} jobs…", uris.len(), jobs);
        let t0 = Instant::now();
        let total_bytes: usize = get_objects_parallel(&uris, jobs)?
            .into_iter()
            .map(|(_, bytes)| bytes.len())
            .sum();
        let dt = t0.elapsed();
        eprintln!(
            "downloaded {:.2} MB in {:?} ({:.2} MB/s)",
            total_bytes as f64 / 1_048_576.0,
            dt,
            total_bytes as f64 / 1_048_576.0 / dt.as_secs_f64()
        );
    } else if key_or_prefix.ends_with('/') || key_or_prefix.is_empty() {
        let prefix = key_or_prefix;
        let keys = list_objects(&bucket, &prefix)?;
        if keys.is_empty() {
            bail!("No objects match prefix '{}' in bucket '{}'", prefix, bucket);
        }
        let uris: Vec<String> = keys.into_iter().map(|k| format!("s3://{}/{}", bucket, k)).collect();
        eprintln!("Fetching {} objects with {} jobs…", uris.len(), jobs);
        let t0 = Instant::now();
        let total_bytes: usize = get_objects_parallel(&uris, jobs)?
            .into_iter()
            .map(|(_, bytes)| bytes.len())
            .sum();
        let dt = t0.elapsed();
        eprintln!(
            "downloaded {:.2} MB in {:?} ({:.2} MB/s)",
            total_bytes as f64 / 1_048_576.0,
            dt,
            total_bytes as f64 / 1_048_576.0 / dt.as_secs_f64()
        );
    } else {
        let full_uri = format!("s3://{}/{}", bucket, key_or_prefix);
        let t0 = Instant::now();
        let bytes = get_object_uri(&full_uri)?;
        println!(
            "downloaded {} bytes in {:?} ({:.2} MB/s)",
            bytes.len(),
            t0.elapsed(),
            bytes.len() as f64 / 1_048_576.0 / t0.elapsed().as_secs_f64()
        );
    }
    Ok(())
}


/// Delete command: supports glob matching on keys (after the last '/').
fn delete_cmd(uri: &str, _jobs: usize) -> Result<()> {
    let (bucket, key_or_pattern) = parse_s3_uri(uri)?;

    let keys_to_delete = if key_or_pattern.contains('*') {
        let (effective_prefix, glob_pattern) = if let Some(pos) = key_or_pattern.rfind('/') {
            (&key_or_pattern[..=pos], &key_or_pattern[pos+1..])
        } else {
            ("", key_or_pattern.as_str())
        };

        let mut keys = list_objects(&bucket, effective_prefix)?;
        if glob_pattern.contains('*') {
            let regex_pattern = format!("^{}$", regex::escape(glob_pattern).replace("\\*", ".*"));
            let re = regex::Regex::new(&regex_pattern)
                .with_context(|| "Invalid regex pattern generated from glob")?;
            keys = keys.into_iter()
                .filter(|k| {
                    let basename = k.rsplit('/').next().unwrap_or(k);
                    re.is_match(basename)
                })
                .collect();
        }
        keys
    } else if key_or_pattern.ends_with('/') || key_or_pattern.is_empty() {
        list_objects(&bucket, &key_or_pattern)?
    } else {
        vec![key_or_pattern]
    };

    if keys_to_delete.is_empty() {
        bail!("No objects to delete under the specified URI");
    }

    eprintln!("Deleting {} objects…", keys_to_delete.len());
    delete_objects(&bucket, &keys_to_delete)?;
    eprintln!("Done.");
    Ok(())
}


/// Put command supports 1 or more objects, also takes our ObjectType
fn put_many_cmd(uri_prefix: &str, num: usize, template: &str, jobs: usize, size: usize, object_type: s3dlio::ObjectType, dedup_f: usize, compress_f: usize) -> Result<()> {
    // Parse the prefix into bucket and key prefix.
    let (bucket, mut prefix) = parse_s3_uri(uri_prefix)?;
    if !prefix.ends_with('/') {
        prefix.push('/');
    }
    // Generate the full list of URIs.
    let mut uris = Vec::with_capacity(num);

    // Now replace brackets with values
    for i in 0..num {
        // replace first {} with the index, second {} with the total count
        let object_name = template
            .replacen("{}", &i.to_string(), 1)
            .replacen("{}", &num.to_string(), 1);
        let full_uri = format!("s3://{}/{}{}", bucket, prefix, object_name);
        uris.push(full_uri);
    }

    // Find the lesser of the number of jobs or number of objects
    let effective_jobs = std::cmp::min(jobs, num);
    let t0 = Instant::now();

    put_objects_with_random_data_and_type(&uris, size, effective_jobs, object_type, dedup_f, compress_f)?;

    let elapsed = t0.elapsed();
    let total_bytes = num * size;
    let mb_total = total_bytes as f64 / (1024.0 * 1024.0);
    let throughput = mb_total / elapsed.as_secs_f64();
    let objects_per_sec = num as f64 / elapsed.as_secs_f64();
    println!(
        "Uploaded {} objects (total {} bytes) in {:?} ({:.2} objects/s, {:.2} MB/s)",
        num, total_bytes, elapsed, objects_per_sec, throughput
    );
    Ok(())
}
<|MERGE_RESOLUTION|>--- conflicted
+++ resolved
@@ -33,11 +33,7 @@
 #[derive(Parser)]
 #[command(author, version, about)]
 struct Cli {
-<<<<<<< HEAD
     /// Turn on verbose (info‑level) logging New, counts the number of v's
-=======
-    // New, counts the number of v's
->>>>>>> 29854113
     #[arg(short = 'v', 
         long, 
         action = ArgAction::Count,
