[package]
name = "s3dlio"
version = "0.3.4"
edition = "2024"

[lib]
name = "s3dlio"
crate-type = ["cdylib", "rlib"]      # cdylib → Python wheel, rlib → normal Rust

[package.metadata.maturin]
features = ["extension-module"]

[[bin]]
name = "s3-cli"
path = "src/bin/cli.rs"

[dependencies]
aws-config         = "^1"
aws-sdk-s3         = "^1"
#aws-config = "1.6.2"
#aws-sdk-s3 = "1.84.0"


# Optional: Add env_logger and log for debugging output from SDK/client
env_logger = "0.11"
log = "0.4"


# --- async / net stack ----------------------------------------------------
tokio   = { version = "1", features = ["full"] }
#tokio = { version = "1.45.0", features = ["full"] }
hyper   = { version = "^1", features = ["client"] }		# ← Upgraded
hyper-rustls = "^0.27"                                		# ← matches hyper ^1
aws-smithy-http-client = { version = "1.0.1", features = ["rustls-aws-lc"] }
rustls  = { version = "^0.23" }					# ← matches hyper‑rustls 0.27
webpki-roots = "^0.26"

# --- util / CLI / etc. ----------------------------------------------------
once_cell = "^1.19"
dotenvy   = "^0.15"
anyhow    = "^1"
thiserror = "1.0"
clap      = { version = "4", features = ["derive"] }
regex     = "1.11"
futures   = "^0.3"
rand      = "0.9.0"
tempfile = "3.20.0"
tfrecord = "0.15.0"
bytes = "1.10.1"
zip = { version = "0.5.13", default-features = false }
# Not certain which hdf5 gives best set of features
#hdf5 = { package = "hdf5-metno", version = "0.10.1" }
hdf5-metno = "0.10.1"

# -------- Python bindings ----------
pyo3        = { version = "^0.20", features = ["extension-module"] }
pyo3-asyncio = { version = "^0.20", features = ["tokio-runtime"] }
numpy       = "^0.20"
ndarray     = "^0.15"
ndarray-npy = "^0.8"
rayon = "1.10.0"
chrono = "0.4.41"
io = "0.0.2"
crc32fast = "1.4.2"
hdf5-metno-sys = "0.10.1"
glob = "0.3.2"
<<<<<<< HEAD
async-trait = "0.1.88"
async-stream = "0.3.6"
futures-core = "0.3.31"
futures-util = "0.3.31"
=======
zstd = "0.13.3"
humantime = "2.2.0"
>>>>>>> f7bcd7b4

[dev-dependencies]
tokio         = { version = "1", features = ["macros", "rt-multi-thread"] }
futures-util  = "0.3"
async-trait   = "0.1"   # needed by the mock datasets

[features]
default = []
extension-module = []     # suppresses the cfg warning when building the wheel
<|MERGE_RESOLUTION|>--- conflicted
+++ resolved
@@ -64,15 +64,15 @@
 crc32fast = "1.4.2"
 hdf5-metno-sys = "0.10.1"
 glob = "0.3.2"
-<<<<<<< HEAD
+
 async-trait = "0.1.88"
 async-stream = "0.3.6"
 futures-core = "0.3.31"
 futures-util = "0.3.31"
-=======
+
 zstd = "0.13.3"
 humantime = "2.2.0"
->>>>>>> f7bcd7b4
+
 
 [dev-dependencies]
 tokio         = { version = "1", features = ["macros", "rt-multi-thread"] }
